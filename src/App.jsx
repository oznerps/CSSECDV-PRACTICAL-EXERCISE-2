--- conflicted
+++ resolved
@@ -6,12 +6,9 @@
 import Register from './pages/Register';
 import Dashboard from './pages/Dashboard';
 import ForgotPassword from './pages/ForgotPassword';
-<<<<<<< HEAD
 import AdminDashboard from './pages/AdminDashboard';
 import UserManagement from './pages/UserManagement';
-=======
 import Profile from './pages/Profile';
->>>>>>> ccc13d93
 
 export default function App() {
     return (
@@ -30,7 +27,6 @@
                         </ProtectedRoute>
                     }
                 />
-<<<<<<< HEAD
                 <Route
                     path="/admin-dashboard"
                     element={
@@ -39,19 +35,20 @@
                         </ProtectedRoute>
                     }
                 />
-                                <Route
+                <Route
                     path="/user-management"
                     element={
                         <ProtectedRoute>
                             <UserManagement />
-=======
+                        </ProtectedRoute>
+                    }
+                />
 
                 <Route
                     path="/profile"
                     element={
                         <ProtectedRoute>
                             <Profile />
->>>>>>> ccc13d93
                         </ProtectedRoute>
                     }
                 />
